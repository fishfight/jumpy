--- conflicted
+++ resolved
@@ -52,15 +52,10 @@
 #[macro_use]
 pub mod error;
 
-<<<<<<< HEAD
-=======
 // TODO: Make this a toggle of some kind
 pub const DEBUG: bool = true;
 
->>>>>>> bed5b9c9
 const ASSETS_DIR_ENV_VAR: &str = "FISHFIGHT_ASSETS";
-
-pub const DEBUG: bool = true;
 
 pub type CollisionWorld = macroquad_platformer::World;
 
