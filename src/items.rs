//! Things available to spawn from the level editor
//! Proto-mods, eventually some of the items will move to some sort of a wasm runtime

<<<<<<< HEAD
mod gun;
mod machine_gun;
mod musket;
mod sniper;
=======
mod cannon;
mod grenades;
mod machine_gun;
mod mines;
mod muscet;
pub mod shoes;
>>>>>>> ff14a11e
mod sproinger;
mod sword;
mod turtle_shell;
use macroquad::{experimental::scene::HandleUntyped, math::Vec2};

/// Proto-mod
/// A meta description on how to create an item from the map
pub struct Item {
    /// Tiled object name used on the objects layer, like "sword" or "sproinger"
    pub tiled_name: &'static str,
    pub constructor: fn(_: Vec2) -> HandleUntyped,
    /// Spawn offset from a tiled object position
    /// Mostly legacy, should be gone with a proper level editor
    /// may be will be a Vec2 soon, waiting for https://github.com/bitshifter/glam-rs/issues/76
    pub tiled_offset: (f32, f32),
    /// List of texture resources to load
    /// Later they will be accessible in resources.items_textures
    /// by tiled_name/resource_id
    pub textures: &'static [(&'static str, &'static str)],
    /// List of audio resources to load
    /// Later they will be accessible in resources.items_sounds
    /// by "tiled_name/resource_id"
    pub sounds: &'static [(&'static str, &'static str)],
    /// List of fxses to load. Each fx will be an EmitterCache, rendered
    /// in the world space
    /// Later they will be accessible in resources.items_fxses
    /// by "tiled_name/resource_id"
    pub fxses: &'static [(&'static str, &'static str)],
    /// Right now items used in network play should be carefull
    /// about using random and similar things
    /// It will be automatically tested and undetermenistic weapons will be denied
    /// by the game itself, but, right now, its up for a weapon developer to veryfy
    /// that nothing network-illegal is going on
    pub network_ready: bool,
}

pub const ITEMS: &[Item] = &[
    Item {
        tiled_name: "sword",
        constructor: sword::Sword::spawn,
        tiled_offset: (-35., -25.),
        textures: &[
            ("sword", "assets/Whale/Sword(65x93).png"),
            ("fish_sword", "assets/Whale/FishSword.png"),
        ],
        sounds: &[],
        fxses: &[],
        network_ready: true,
    },
    Item {
        tiled_name: "sproinger",
        constructor: sproinger::Sproinger::spawn,
        tiled_offset: (-35., 0.),
        textures: &[("sproinger", "assets/Whale/Sproinger.png")],
        sounds: &[],
        fxses: &[],
        network_ready: true,
    },
    Item {
        tiled_name: "musket",
        constructor: gun::Gun::spawn_musket,
        tiled_offset: (-35., -25.),
        textures: &[("gun", "assets/Whale/Gun(92x32).png")],
        sounds: &[],
        fxses: &[],
        network_ready: true,
    },
    Item {
        tiled_name: "sniper",
        constructor: gun::Gun::spawn_sniper,
        tiled_offset: (-35., -25.),
        textures: &[("gun", "assets/Whale/Gun(92x32).png")],
        sounds: &[],
        fxses: &[],
        network_ready: true,
    },
    Item {
        tiled_name: "machine_gun",
        constructor: machine_gun::MachineGun::spawn,
        tiled_offset: (-35., -25.),
        textures: &[("gun", "assets/Whale/MachineGun.png")],
        sounds: &[],
        fxses: &[],
        network_ready: false,
    },
    Item {
        tiled_name: "mines",
        constructor: mines::Mines::spawn,
        tiled_offset: (-35., -25.),
        textures: &[("mines", "assets/Whale/Mines.png")],
        sounds: &[],
        fxses: &[],
        network_ready: false,
    },
    Item {
        tiled_name: "cannon",
        constructor: cannon::Cannon::spawn,
        tiled_offset: (-35., -25.),
        textures: &[
            ("gun", "assets/Whale/Cannon.png"),
            ("cannonball", "assets/Whale/KickBomb(32x36).png"),
        ],
        sounds: &[],
        fxses: &[],
        network_ready: false, // There's no random but I can't verify)
    },
    Item {
        tiled_name: "turtleshell",
        constructor: turtle_shell::TurtleShell::spawn,
        tiled_offset: (0., 0.),
        textures: &[("shell", "assets/Whale/TurtleShell(32x32).png")],
        sounds: &[],
        fxses: &[],
        network_ready: false,
    },
    Item {
        tiled_name: "grenades",
        constructor: grenades::Grenades::spawn,
        tiled_offset: (0., 0.),
        textures: &[("explosives", "assets/Whale/Grenades.png")],
        sounds: &[],
        fxses: &[],
        network_ready: false,
    },
    Item {
        tiled_name: "shoes",
        constructor: shoes::Shoes::spawn,
        tiled_offset: (0., 0.),
        textures: &[("shoes", "assets/Whale/Shoes(32x32).png")],
        sounds: &[],
        fxses: &[],
        network_ready: false,
    },
];<|MERGE_RESOLUTION|>--- conflicted
+++ resolved
@@ -1,19 +1,14 @@
 //! Things available to spawn from the level editor
 //! Proto-mods, eventually some of the items will move to some sort of a wasm runtime
 
-<<<<<<< HEAD
+mod cannon;
+mod grenades;
 mod gun;
 mod machine_gun;
+mod mines;
 mod musket;
+pub mod shoes;
 mod sniper;
-=======
-mod cannon;
-mod grenades;
-mod machine_gun;
-mod mines;
-mod muscet;
-pub mod shoes;
->>>>>>> ff14a11e
 mod sproinger;
 mod sword;
 mod turtle_shell;
