//! Things available to spawn from the level editor
//! Proto-mods, eventually some of the items will move to some sort of a wasm runtime

mod machine_gun;
mod muscet;
pub mod shoes;
mod sproinger;
mod sword;
mod turtle_shell;
mod grenades;
use macroquad::{experimental::scene::HandleUntyped, math::Vec2};

/// Proto-mod
/// A meta description on how to create an item from the map
pub struct Item {
    /// Tiled object name used on the objects layer, like "sword" or "sproinger"
    pub tiled_name: &'static str,
    pub constructor: fn(_: Vec2) -> HandleUntyped,
    /// Spawn offset from a tiled object position
    /// Mostly legacy, should be gone with a proper level editor
    /// may be will be a Vec2 soon, waiting for https://github.com/bitshifter/glam-rs/issues/76
    pub tiled_offset: (f32, f32),
    /// List of texture resources to load
    /// Later they will be accessible in resources.items_textures
    /// by tiled_name/resource_id
    pub textures: &'static [(&'static str, &'static str)],
    /// List of audio resources to load
    /// Later they will be accessible in resources.items_sounds
    /// by "tiled_name/resource_id"
    pub sounds: &'static [(&'static str, &'static str)],
    /// List of fxses to load. Each fx will be an EmitterCache, rendered
    /// in the world space
    /// Later they will be accessible in resources.items_fxses
    /// by "tiled_name/resource_id"
    pub fxses: &'static [(&'static str, &'static str)],
    /// Right now items used in network play should be carefull
    /// about using random and similar things
    /// It will be automatically tested and undetermenistic weapons will be denied
    /// by the game itself, but, right now, its up for a weapon developer to veryfy
    /// that nothing network-illegal is going on
    pub network_ready: bool,
}

pub const ITEMS: &[Item] = &[
    Item {
        tiled_name: "sword",
        constructor: sword::Sword::spawn,
        tiled_offset: (-35., -25.),
        textures: &[
            ("sword", "assets/Whale/Sword(65x93).png"),
            ("fish_sword", "assets/Whale/FishSword.png"),
        ],
        sounds: &[],
        fxses: &[],
        network_ready: true,
    },
    Item {
        tiled_name: "sproinger",
        constructor: sproinger::Sproinger::spawn,
        tiled_offset: (-35., 0.),
        textures: &[("sproinger", "assets/Whale/Sproinger.png")],
        sounds: &[],
        fxses: &[],
        network_ready: true,
    },
    Item {
        tiled_name: "muscet",
        constructor: muscet::Muscet::spawn,
        tiled_offset: (-35., -25.),
        textures: &[("gun", "assets/Whale/Gun(92x32).png")],
        sounds: &[],
        fxses: &[],
        network_ready: true,
    },
    Item {
        tiled_name: "machine_gun",
        constructor: machine_gun::MachineGun::spawn,
        tiled_offset: (-35., -25.),
        textures: &[("gun", "assets/Whale/MachineGun.png")],
        sounds: &[],
        fxses: &[],
        network_ready: false,
    },
    Item {
        tiled_name: "turtleshell",
        constructor: turtle_shell::TurtleShell::spawn,
        tiled_offset: (0., 0.),
        textures: &[("shell", "assets/Whale/TurtleShell(32x32).png")],
        sounds: &[],
        fxses: &[],
        network_ready: false,
    },
    Item {
<<<<<<< HEAD
        tiled_name: "grenades",
        constructor: grenades::Grenades::spawn,
        tiled_offset: (0., 0.),
        textures: &[("explosives", "assets/Whale/Grenades.png")],
=======
        tiled_name: "shoes",
        constructor: shoes::Shoes::spawn,
        tiled_offset: (0., 0.),
        textures: &[("shoes", "assets/Whale/Shoes(32x32).png")],
>>>>>>> f80e4b1e
        sounds: &[],
        fxses: &[],
        network_ready: false,
    },
];<|MERGE_RESOLUTION|>--- conflicted
+++ resolved
@@ -91,17 +91,19 @@
         network_ready: false,
     },
     Item {
-<<<<<<< HEAD
         tiled_name: "grenades",
         constructor: grenades::Grenades::spawn,
         tiled_offset: (0., 0.),
         textures: &[("explosives", "assets/Whale/Grenades.png")],
-=======
+        sounds: &[],
+        fxses: &[],
+        network_ready: false,
+    },
+    Item {
         tiled_name: "shoes",
         constructor: shoes::Shoes::spawn,
         tiled_offset: (0., 0.),
         textures: &[("shoes", "assets/Whale/Shoes(32x32).png")],
->>>>>>> f80e4b1e
         sounds: &[],
         fxses: &[],
         network_ready: false,
