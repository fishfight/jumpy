use macroquad::prelude::*;

use serde::{Deserialize, Serialize};

#[derive(Debug, Copy, Clone, Serialize, Deserialize)]
pub struct URect {
    pub x: u32,
    pub y: u32,
    #[serde(rename = "width", alias = "w")]
    pub w: u32,
    #[serde(rename = "height", alias = "h")]
    pub h: u32,
}

impl URect {
    pub fn new(x: u32, y: u32, w: u32, h: u32) -> Self {
        URect { x, y, w, h }
    }

    pub fn point(&self) -> UVec2 {
        uvec2(self.x, self.y)
    }

    pub fn size(&self) -> UVec2 {
        uvec2(self.w, self.h)
    }

    /// Returns the left edge of the `Rect`
    pub fn left(&self) -> u32 {
        self.x
    }

    /// Returns the right edge of the `Rect`
    pub fn right(&self) -> u32 {
        self.x + self.w
    }

    /// Returns the top edge of the `Rect`
    pub fn top(&self) -> u32 {
        self.y
    }

    /// Returns the bottom edge of the `Rect`
    pub fn bottom(&self) -> u32 {
        self.y + self.h
    }

    /// Moves the `Rect`'s origin to (x, y)
    pub fn move_to(&mut self, destination: UVec2) {
        self.x = destination.x;
        self.y = destination.y;
    }

    /// Scales the `Rect` by a factor of (sx, sy),
    /// growing towards the bottom-left
    pub fn scale(&mut self, sx: u32, sy: u32) {
        self.w *= sx;
        self.h *= sy;
    }

    /// Checks whether the `Rect` contains a `Point`
    pub fn contains(&self, point: UVec2) -> bool {
        point.x >= self.left()
            && point.x < self.right()
            && point.y < self.bottom()
            && point.y >= self.top()
    }

    /// Checks whether the `Rect` overlaps another `Rect`
    pub fn overlaps(&self, other: &URect) -> bool {
        self.left() <= other.right()
            && self.right() >= other.left()
            && self.top() <= other.bottom()
            && self.bottom() >= other.top()
    }

    /// Returns a new `Rect` that includes all points of these two `Rect`s.
    pub fn combine_with(self, other: URect) -> Self {
        let x = u32::min(self.x, other.x);
        let y = u32::min(self.y, other.y);
        let w = u32::max(self.right(), other.right()) - x;
        let h = u32::max(self.bottom(), other.bottom()) - y;
        URect { x, y, w, h }
    }

    /// Returns an intersection rect there is any intersection
    pub fn intersect(&self, other: URect) -> Option<Self> {
        let left = self.x.max(other.x);
        let top = self.y.max(other.y);
        let right = self.right().min(other.right());
        let bottom = self.bottom().min(other.bottom());

        if right < left || bottom < top {
            return None;
        }

        Some(URect {
            x: left,
            y: top,
            w: right - left,
            h: bottom - top,
        })
    }

    /// Translate rect origin be `offset` vector
    pub fn offset(self, offset: UVec2) -> Self {
        URect::new(self.x + offset.x, self.y + offset.y, self.w, self.h)
    }
}

impl From<Rect> for URect {
    fn from(rect: Rect) -> Self {
        URect {
            x: rect.x as u32,
            y: rect.y as u32,
            w: rect.w as u32,
            h: rect.h as u32,
        }
    }
}

impl From<(UVec2, UVec2)> for URect {
    fn from((position, size): (UVec2, UVec2)) -> Self {
        URect {
            x: position.x,
            y: position.y,
            w: size.x,
            h: size.y,
        }
    }
}

impl From<URect> for Rect {
    fn from(other: URect) -> Rect {
        Rect {
            x: other.x as f32,
            y: other.y as f32,
            w: other.w as f32,
            h: other.h as f32,
        }
    }
}

pub fn color_from_hex_string(str: &str) -> Color {
    let str = if str.starts_with('#') {
        str[1..str.len()].to_string()
    } else {
        str.to_string()
    };

    let r = u8::from_str_radix(&str[0..2], 16).unwrap();
    let g = u8::from_str_radix(&str[2..4], 16).unwrap();
    let b = u8::from_str_radix(&str[4..6], 16).unwrap();
    let a = if str.len() > 6 {
        u8::from_str_radix(&str[6..8], 16).unwrap()
    } else {
        255
    };

    Color::new(
        r as f32 / 255.0,
        g as f32 / 255.0,
        b as f32 / 255.0,
        a as f32 / 255.0,
    )
}

<<<<<<< HEAD
pub fn rotate_vector(vec: Vec2, rad: f32) -> Vec2 {
    let sa = rad.sin();
    let ca = rad.cos();
    vec2(ca * vec.x - sa * vec.y, sa * vec.x + ca * vec.y)
}

pub fn deg_to_rad(deg: f32) -> f32 {
    deg * std::f32::consts::PI / 180.0
}

pub fn rad_to_deg(rad: f32) -> f32 {
    (rad * 180.0) / std::f32::consts::PI
=======
#[cfg(test)]
mod tests {
    use super::*;

    #[test]
    fn test_color_from_hex_string_no_hash() {
        assert_eq!(
            color_from_hex_string("12ab6f"),
            Color::new(
                18 as f32 / 255.0,
                171 as f32 / 255.0,
                111 as f32 / 255.0,
                255 as f32 / 255.0,
            )
        );
    }

    #[test]
    fn test_color_from_hex_string_hash() {
        assert_eq!(
            color_from_hex_string("#12ab6f"),
            Color::new(
                18 as f32 / 255.0,
                171 as f32 / 255.0,
                111 as f32 / 255.0,
                255 as f32 / 255.0,
            )
        );
    }

    #[test]
    fn test_color_from_hex_string_alpha() {
        assert_eq!(
            color_from_hex_string("12ab6fb2"),
            Color::new(
                18 as f32 / 255.0,
                171 as f32 / 255.0,
                111 as f32 / 255.0,
                178 as f32 / 255.0,
            )
        );
    }
>>>>>>> 643eec4f
}<|MERGE_RESOLUTION|>--- conflicted
+++ resolved
@@ -165,20 +165,6 @@
     )
 }
 
-<<<<<<< HEAD
-pub fn rotate_vector(vec: Vec2, rad: f32) -> Vec2 {
-    let sa = rad.sin();
-    let ca = rad.cos();
-    vec2(ca * vec.x - sa * vec.y, sa * vec.x + ca * vec.y)
-}
-
-pub fn deg_to_rad(deg: f32) -> f32 {
-    deg * std::f32::consts::PI / 180.0
-}
-
-pub fn rad_to_deg(rad: f32) -> f32 {
-    (rad * 180.0) / std::f32::consts::PI
-=======
 #[cfg(test)]
 mod tests {
     use super::*;
@@ -221,5 +207,18 @@
             )
         );
     }
->>>>>>> 643eec4f
+}
+
+pub fn rotate_vector(vec: Vec2, rad: f32) -> Vec2 {
+    let sa = rad.sin();
+    let ca = rad.cos();
+    vec2(ca * vec.x - sa * vec.y, sa * vec.x + ca * vec.y)
+}
+
+pub fn deg_to_rad(deg: f32) -> f32 {
+    deg * std::f32::consts::PI / 180.0
+}
+
+pub fn rad_to_deg(rad: f32) -> f32 {
+    (rad * 180.0) / std::f32::consts::PI
 }