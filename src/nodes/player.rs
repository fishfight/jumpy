use macroquad::{
    audio::{self, play_sound_once},
    color,
    experimental::{
        collections::storage,
        coroutines::{start_coroutine, wait_seconds, Coroutine},
        scene::{self, HandleUntyped, RefMut},
        state_machine::{State, StateMachine},
    },
    prelude::*,
};

use crate::{
    capabilities::{NetworkReplicate, PhysicsObject},
    components::PhysicsBody,
    items::{weapons::Weapon, Item, ItemKind},
    nodes::ParticleEmitters,
    GameWorld, Input, Resources, DEBUG,
};

use crate::components::{Animation, AnimationParams, AnimationPlayer};
use crate::items::equipment::Equipment;

mod ai;

pub struct Player {
    pub id: u8,

    pub body: PhysicsBody,
    animation_player: AnimationPlayer,

    pub is_dead: bool,

    pub weapon: Option<Weapon>,

    pub input: Input,
    pub last_frame_input: Input,
    pub pick_grace_timer: f32,

    jump_grace_timer: f32,
    jump_frames_left: i32,

    was_floating: bool,
    pub floating: bool,

    pub state_machine: StateMachine<Player>,
    pub controller_id: i32,
    pub remote_control: bool,

    ai_enabled: bool,
    ai: Option<ai::Ai>,

    pub camera_box: Rect,

    pub is_crouched: bool,

    pub incapacitated_duration: f32,
    pub incapacitated_timer: f32,

    pub back_armor: i32,
    pub can_head_boink: bool,
}

impl Player {
    pub const HEAD_THRESHOLD: f32 = 24.0;
    pub const _LEGS_THRESHOLD: f32 = 42.0;

    pub const ST_NORMAL: usize = 0;
    pub const ST_DEATH: usize = 1;
    pub const ST_ATTACK: usize = 2;
    pub const ST_SLIDE: usize = 3;
    pub const ST_INCAPACITATED: usize = 4;
    pub const ST_AFTERMATCH: usize = 5;

    pub const JUMP_UPWARDS_SPEED: f32 = 600.0;
    pub const JUMP_HEIGHT_CONTROL_FRAMES: i32 = 8;
    pub const JUMP_RELEASE_GRAVITY_INCREASE: f32 = 35.0; // When up key is released and player is moving upwards, apply extra gravity to stop them fasterpub const JUMP_SPEED: f32 = 700.0;
    pub const RUN_SPEED: f32 = 250.0;
    pub const SLIDE_SPEED: f32 = 800.0;
    pub const SLIDE_DURATION: f32 = 0.1;
    pub const JUMP_GRACE_TIME: f32 = 0.15;
    pub const PICK_GRACE_TIME: f32 = 0.30;
    pub const FLOAT_SPEED: f32 = 100.0;

    pub const INCAPACITATED_BREAK_FACTOR: f32 = 0.9;
    pub const INCAPACITATED_STOP_THRESHOLD: f32 = 20.0;

    const ITEM_THROW_FORCE: f32 = 600.0;

    const WEAPON_HUD_Y_OFFSET: f32 = -16.0;
    const WEAPON_MOUNT_Y_OFFSET: f32 = 16.0;
    const WEAPON_MOUNT_Y_OFFSET_CROUCHED: f32 = 32.0;

    const COLLIDER_WIDTH: f32 = 20.0;
    const COLLIDER_WIDTH_INCAPACITATED: f32 = 40.0;
    const COLLIDER_HEIGHT: f32 = 54.0;
    const COLLIDER_HEIGHT_CROUCHED: f32 = 38.0;

    const IDLE_ANIMATION_ID: &'static str = "idle";
    const MOVE_ANIMATION_ID: &'static str = "move";
    const DEATH_ANIMATION_ID: &'static str = "death";
    const DEATH_ALT_ANIMATION_ID: &'static str = "death2";
    const FLOAT_ANIMATION_ID: &'static str = "float";
    const CROUCH_ANIMATION_ID: &'static str = "crouch";
    const SLIDE_ANIMATION_ID: &'static str = "slide";

    pub fn new(player_id: u8, controller_id: i32) -> Player {
        let spawn_point = {
            let world = storage::get_mut::<GameWorld>();
            world.get_random_spawn_point()
        };

        let mut state_machine = StateMachine::new();
        state_machine.add_state(Self::ST_NORMAL, State::new().update(Self::update_normal));

        state_machine.add_state(
            Self::ST_DEATH,
            State::new().coroutine(Self::death_coroutine),
        );

        state_machine.add_state(
            Self::ST_ATTACK,
            State::new()
                .update(Self::update_attack)
                .coroutine(Self::attack_coroutine),
        );

        state_machine.add_state(
            Self::ST_INCAPACITATED,
            State::new()
                .update(Self::update_incapacitated)
                .coroutine(Self::incapacitated_coroutine),
        );

        state_machine.add_state(
            Self::ST_AFTERMATCH,
            State::new().update(Self::update_aftermatch),
        );

        state_machine.add_state(
            Self::ST_SLIDE,
            State::new()
                .update(Self::update_slide)
                .coroutine(Self::slide_coroutine),
        );

        let body = {
            let mut world = storage::get_mut::<GameWorld>();

            let size = vec2(Self::COLLIDER_WIDTH, Self::COLLIDER_HEIGHT);
            let collider_offset = vec2(-Self::COLLIDER_WIDTH / 2.0, 0.0);

            PhysicsBody::new(
                &mut world.collision_world,
                spawn_point,
                0.0,
<<<<<<< HEAD
                size,
=======
                vec2(Self::COLLIDER_WIDTH, Self::COLLIDER_HEIGHT),
>>>>>>> 9e82a3a0
                false,
                false,
                collider_offset,
            )
        };

        let texture_id = if controller_id == 0 {
            "player_blue"
        } else {
            "player_green"
        };

        let frame_size = {
            let resources = storage::get::<Resources>();
            let texture_entry = resources.textures.get(texture_id).unwrap();
            texture_entry.meta.sprite_size.unwrap()
        };

        let animation_player = AnimationPlayer::new(AnimationParams {
            texture_id: texture_id.to_string(),
            offset: vec2(-(frame_size.x as f32 / 2.0), -10.0),
            frame_size: Some(frame_size),
            animations: vec![
                Animation {
                    id: Self::IDLE_ANIMATION_ID.to_string(),
                    row: 0,
                    frames: 7,
                    fps: 12,
                },
                Animation {
                    id: Self::MOVE_ANIMATION_ID.to_string(),
                    row: 2,
                    frames: 6,
                    fps: 10,
                },
                Animation {
                    id: Self::DEATH_ANIMATION_ID.to_string(),
                    row: 12,
                    frames: 3,
                    fps: 5,
                },
                Animation {
                    id: Self::DEATH_ALT_ANIMATION_ID.to_string(),
                    row: 14,
                    frames: 4,
                    fps: 8,
                },
                Animation {
                    id: Self::FLOAT_ANIMATION_ID.to_string(),
                    row: 6,
                    frames: 4,
                    fps: 8,
                },
                Animation {
                    id: Self::CROUCH_ANIMATION_ID.to_string(),
                    row: 16,
                    frames: 2,
                    fps: 8,
                },
                Animation {
                    id: Self::SLIDE_ANIMATION_ID.to_string(),
                    row: 18,
                    frames: 2,
                    fps: 8,
                },
            ],
            ..Default::default()
        });

        Player {
            id: player_id,
            is_dead: false,
            weapon: None,
            input: Default::default(),
            last_frame_input: Default::default(),
            pick_grace_timer: 0.,
            body,
            animation_player,
            jump_grace_timer: 0.,
            jump_frames_left: 0,
            floating: false,
            was_floating: false,
            state_machine,
            controller_id,
            remote_control: false,
            ai_enabled: false, //controller_id == 0,
            ai: Some(ai::Ai::new()),
            camera_box: Rect::new(spawn_point.x - 30., spawn_point.y - 150., 100., 210.),
            can_head_boink: false,
            back_armor: 0,
            is_crouched: false,
            incapacitated_timer: 0.0,
            incapacitated_duration: 0.0,
        }
    }

    pub fn drop_weapon(&mut self, is_thrown: bool) {
        if let Some(weapon) = self.weapon.take() {
            let params = {
                let resources = storage::get::<Resources>();
                resources
                    .items
                    .get(&weapon.id)
                    .cloned()
                    .unwrap_or_else(|| panic!("Player: Invalid weapon ID '{}'", &weapon.id))
            };

            let mut item = Item::new(self.body.position, params);

            if is_thrown {
                item.body.velocity = self.body.facing_dir() * Self::ITEM_THROW_FORCE;
            }

            scene::add_node(item);
        }
    }

    pub fn pick_weapon(&mut self, weapon: Weapon) {
        let resources = storage::get::<Resources>();
        let pickup_sound = resources.sounds["pickup"];

        play_sound_once(pickup_sound);

        self.drop_weapon(false);

        self.weapon = Some(weapon);
    }

    pub fn pick_equipment(&mut self, _equipment: Equipment) {
        let resources = storage::get::<Resources>();
        let pickup_sound = resources.sounds["pickup"];

        play_sound_once(pickup_sound);
    }

<<<<<<< HEAD
    pub fn get_weapon_mount_position(&self) -> Vec2 {
        let mut position = self.body.position;
=======
    pub fn get_weapon_mount_offset(&self) -> Vec2 {
        let mut offset = Vec2::ZERO;

        if !self.body.is_facing_right {
            offset.x = -offset.x;
        }
>>>>>>> 9e82a3a0

        if self.is_crouched {
            position.y += Self::WEAPON_MOUNT_Y_OFFSET_CROUCHED;
        } else {
            position.y += Self::WEAPON_MOUNT_Y_OFFSET;
        }

        // TODO: Implement rotation

        position
    }

    pub fn jump(&mut self) {
        let resources = storage::get::<Resources>();
        let jump_sound = resources.sounds["jump"];

        self.body.velocity.y = -Self::JUMP_UPWARDS_SPEED;
        self.jump_frames_left = Self::JUMP_HEIGHT_CONTROL_FRAMES;

        audio::play_sound(
            jump_sound,
            audio::PlaySoundParams {
                looped: false,
                volume: 0.6,
            },
        );
    }

    fn slide(&mut self) {
        self.state_machine.set_state(Self::ST_SLIDE);
    }

    pub fn apply_input(&mut self, input: Input) {
        self.last_frame_input = self.input;
        self.input = input;
    }

    #[allow(dead_code)]
    pub fn incapacitate(&mut self, duration: f32, should_stop: bool, should_fall: bool) {
        if should_stop {
            self.body.velocity.x = 0.0;
        }

        self.incapacitated_duration = duration;
        self.incapacitated_timer = 0.0;
        self.state_machine.set_state(Self::ST_INCAPACITATED);
        if should_fall {
            self.animation_player
                .set_animation(Self::SLIDE_ANIMATION_ID);
        }
    }

    pub fn kill(&mut self, direction: bool) {
        // check if armor blocks the kill
        if direction != self.body.is_facing_right && self.back_armor > 0 {
            self.back_armor -= 1;
        } else {
            // set armor to 0
            self.back_armor = 0;
            self.body.is_facing_right = direction;
            self.drop_weapon(false);
            if self.state_machine.state() != Self::ST_DEATH {
                self.state_machine.set_state(Self::ST_DEATH);
                {
                    let resources = storage::get::<Resources>();
                    let die_sound = resources.sounds["death"];

                    play_sound_once(die_sound);
                }
            }
        }
    }

    fn incapacitated_coroutine(node: &mut RefMut<Player>) -> Coroutine {
        let _handle = node.handle();

        let coroutine = async move {
            // NOTHING HERE FOR NOW
        };

        start_coroutine(coroutine)
    }

    fn death_coroutine(node: &mut RefMut<Player>) -> Coroutine {
        let handle = node.handle();

        let map_bottom = {
            let world = storage::get::<GameWorld>();

            world.map.grid_size.y as f32 * world.map.tile_size.y
        } as f32;

        let coroutine = async move {
            {
                let mut node = scene::get_node(handle);
                node.body.velocity.x = -300. * node.body.facing_dir().x;
                node.body.velocity.y = -150.;
                node.body.has_gravity = true;

                node.is_dead = true;
                node.animation_player
                    .set_animation(Self::DEATH_ANIMATION_ID);

                // let mut score_counter = scene::get_node(node.score_counter);
                // score_counter.count_loss(node.controller_id)
            }

            let is_out_of_bounds = {
                let node = scene::get_node(handle);
                node.body.position.y < map_bottom
            };

            if is_out_of_bounds {
                // give some take for a dead fish to take off the ground
                wait_seconds(0.1).await;

                // wait until it lands (or fall down the map)
                let mut should_continue = false;
                while should_continue {
                    next_frame().await;

                    should_continue = {
                        let node = scene::get_node(handle);
                        !(node.body.is_on_ground || node.body.position.y > map_bottom)
                    };
                }

                {
                    let mut node = scene::get_node(handle);
                    node.animation_player
                        .set_animation(Self::DEATH_ALT_ANIMATION_ID);
                    node.body.velocity = vec2(0., 0.);
                }

                wait_seconds(0.5).await;
            }

            {
                let mut node = scene::get_node(handle);
                let pos = node.body.position;

                node.animation_player.stop();
                node.body.velocity = vec2(0., 0.);

                let mut particles = scene::find_node_by_type::<ParticleEmitters>().unwrap();
                particles.spawn("explosion", pos + vec2(15.0, 33.0));
            }

            wait_seconds(0.5).await;

            let mut node = scene::get_node(handle);

            if node.can_head_boink {
                // Shoes::spawn(this.body.pos);
                node.can_head_boink = false;
            }

            node.body.position = {
                let world = storage::get_mut::<GameWorld>();
                world.get_random_spawn_point()
            };

            node.animation_player.play();

            // in deathmatch we can just get back to normal after death
            {
                let mut world = storage::get_mut::<GameWorld>();

                node.state_machine.set_state(Self::ST_NORMAL);
                node.is_dead = false;
                world
                    .collision_world
                    .set_actor_position(node.body.collider, node.body.position);
            }
        };

        start_coroutine(coroutine)
    }

    fn attack_coroutine(node: &mut RefMut<Player>) -> Coroutine {
        Weapon::attack_coroutine(node.handle())
    }

    fn update_incapacitated(node: &mut RefMut<Player>, dt: f32) {
        node.incapacitated_timer += dt;
        if node.incapacitated_timer >= node.incapacitated_duration {
            node.incapacitated_timer = 0.0;
            node.incapacitated_duration = 0.0;
            node.state_machine.set_state(Player::ST_NORMAL);
        }
    }

    fn update_attack(node: &mut RefMut<Player>, _dt: f32) {
        node.body.velocity.x *= 0.9;
    }

    fn update_aftermatch(node: &mut RefMut<Player>, _dt: f32) {
        node.body.velocity.x = 0.0;
    }

    fn update_slide(_node: &mut RefMut<Player>, _dt: f32) {}

    fn slide_coroutine(node: &mut RefMut<Player>) -> Coroutine {
        let handle = node.handle();

        let coroutine = async move {
            {
                let mut node = scene::get_node(handle);
                node.body.velocity.x = if node.body.is_facing_right {
                    Self::SLIDE_SPEED
                } else {
                    -Self::SLIDE_SPEED
                };
                node.animation_player
                    .set_animation(Self::SLIDE_ANIMATION_ID);
            }

            wait_seconds(Self::SLIDE_DURATION).await;

            {
                let mut node = scene::get_node(handle);
                node.state_machine.set_state(Self::ST_NORMAL);
            }
        };

        start_coroutine(coroutine)
    }

    fn update_normal(node: &mut RefMut<Player>, _dt: f32) {
        if node.remote_control {
            return;
        }

        // self destruct, for debugging only
        if is_key_pressed(KeyCode::Y) {
            node.kill(true);
        }
        if is_key_pressed(KeyCode::U) {
            node.kill(false);
        }

        let node = &mut **node;

        if node.is_crouched {
            node.body.velocity.x = 0.0;

            if node.input.right {
                node.body.is_facing_right = true;
            } else if node.input.left {
                node.body.is_facing_right = false;
            }
        } else {
            //
            if node.input.right {
                node.body.velocity.x = Self::RUN_SPEED;
                node.body.is_facing_right = true;
            } else if node.input.left {
                node.body.velocity.x = -Self::RUN_SPEED;
                node.body.is_facing_right = false;
            } else {
                node.body.velocity.x = 0.;
            }
        }

        // shanke on fall
        // TODO: This needs to adjust magnitude depending on velocity on collision, it's weird and sickening otherwise
        /*if node.body.on_ground && node.body.last_frame_on_ground == false {
            scene::find_node_by_type::<crate::nodes::Camera>()
                .unwrap()
                .shake_sinusodial(0.3, 6, 0.5, f32::consts::PI / 2.);
        }*/

        // Just adding this here for the SFX for the time being
        // - Arc
        if node.body.is_on_ground && !node.body.was_on_ground_last_frame {
            {
                let resources = storage::get::<Resources>();
                let land_sound = resources.sounds["land"];

                play_sound_once(land_sound);
            }
        }

        if node.floating {
            node.animation_player
                .set_animation(Self::FLOAT_ANIMATION_ID);
        } else if node.is_crouched {
            node.animation_player
                .set_animation(Self::CROUCH_ANIMATION_ID);
        } else {
            //
            if node.input.right || node.input.left {
                node.animation_player.set_animation(Self::MOVE_ANIMATION_ID);
            } else {
                node.animation_player.set_animation(Self::IDLE_ANIMATION_ID);
            }
        }

        // if in jump and want to jump again
        if !node.body.is_on_ground
            && node.input.jump
            && !node.last_frame_input.jump
            && node.jump_grace_timer <= 0.0
        {
            //
            if !node.was_floating {
                node.floating = true;
                node.was_floating = true;
                node.body.has_gravity = false;
            }
        }
        // jump button released, stop to float
        if node.floating && !node.input.jump && node.last_frame_input.jump {
            node.floating = false;
        }
        if node.body.is_on_ground {
            node.was_floating = false;
            node.floating = false;
        }
        if node.floating {
            node.body.velocity.y = Self::FLOAT_SPEED;
        } else {
            node.body.has_gravity = true;
        }

        node.is_crouched = node.body.is_on_ground && node.input.down;

        if node.body.is_on_ground {
            if node.input.down {
                if node.input.jump && !node.last_frame_input.jump {
                    node.body.descent();
                } else if node.input.slide && !node.last_frame_input.slide {
                    node.slide();
                }
            }
        } else if node.input.down {
            node.body.descent();
        }

        if !node.input.down
            && node.input.jump
            && !node.last_frame_input.jump
            && node.jump_grace_timer > 0.
        {
            node.jump_grace_timer = 0.0;

            node.jump();
        }

        if node.weapon.is_none() && node.pick_grace_timer > 0. {
            node.pick_grace_timer -= get_frame_time();
        }

        if node.input.pickup && !node.last_frame_input.pickup {
            if node.weapon.is_some() {
                node.drop_weapon(true);

                {
                    let resources = storage::get::<Resources>();
                    let throw_sound = resources.sounds["throw"];

                    play_sound_once(throw_sound);
                }

                // set a grace time for picking up the weapon again
                if !node.body.is_on_ground {
                    node.pick_grace_timer = Self::PICK_GRACE_TIME;
                }

                // when the flocating fish is throwing a weapon and keeps
                // floating it looks less cool than if its stop floating and
                // falls, but idk
                node.floating = false;
            } else if node.pick_grace_timer <= 0.0 {
                for item in scene::find_nodes_by_type::<Item>() {
                    if node.get_collider().overlaps(&item.get_collider()) {
                        let was_picked_up = match &item.kind {
                            ItemKind::Weapon { params } => {
                                let weapon = Weapon::new(&item.id, params.clone());
                                node.pick_weapon(weapon);
                                true
                            }
                            ItemKind::Equipment { params } => {
                                let equipment = Equipment::new(&item.id, params.clone());
                                node.pick_equipment(equipment);
                                true
                            }
                        };

                        if was_picked_up {
                            item.delete();
                            break;
                        }
                    }
                }
            }
        }

        if node.input.fire {
            //
            if node.weapon.is_some() {
                node.state_machine.set_state(Self::ST_ATTACK);
                node.floating = false;
            }
        }
    }

    pub fn get_collider(&self) -> Rect {
        let state = self.state_machine.state();
<<<<<<< HEAD
        let position = self.body.position + self.body.collider_offset;
=======
        let mut position = self.body.pos;
        position.x += self.body.size.x / 2.0;
>>>>>>> 9e82a3a0

        let mut rect = Rect::new(
            position.x,
            position.y,
            Self::COLLIDER_WIDTH,
            Self::COLLIDER_HEIGHT,
        );

        if state == Self::ST_INCAPACITATED || state == Self::ST_SLIDE {
            rect.x -= (rect.w - Self::COLLIDER_WIDTH_INCAPACITATED) / 2.0;
            rect.w = Self::COLLIDER_WIDTH_INCAPACITATED
        }

        if state == Self::ST_INCAPACITATED || state == Self::ST_SLIDE || self.is_crouched {
            rect.y += rect.h - Self::COLLIDER_HEIGHT_CROUCHED;
            rect.h = Self::COLLIDER_HEIGHT_CROUCHED;
        }

        rect
    }

    fn network_update(mut node: RefMut<Self>) {
        // Break incapacitated
        if node.state_machine.state() == Player::ST_INCAPACITATED && node.body.velocity.x != 0.0 {
            if node.body.velocity.x > Player::INCAPACITATED_STOP_THRESHOLD
                || node.body.velocity.x < -Player::INCAPACITATED_STOP_THRESHOLD
            {
                node.body.velocity.x *= Player::INCAPACITATED_BREAK_FACTOR;
            } else {
                node.body.velocity.x = 0.0;
            }
        }

        {
            // if scene::get_node(node.game_state).game_paused {
            //     return;
            // }
        }

        node.animation_player.update();
        if let Some(weapon) = &mut node.weapon {
            weapon.update(get_frame_time());
        }

        let map_bottom = {
            let world = storage::get::<GameWorld>();

            world.map.grid_size.y as f32 * world.map.tile_size.y
        } as f32;

        if node.body.position.y > map_bottom {
            node.kill(false);
        }

        if node.input.jump {
            if node.jump_frames_left > 0 {
                node.body.velocity.y = -Player::JUMP_UPWARDS_SPEED;
                node.jump_frames_left -= 1;
            }
        } else {
            if node.body.velocity.y < 0.0 {
                node.body.velocity.y += Player::JUMP_RELEASE_GRAVITY_INCREASE;
            }
            node.jump_frames_left = 0;
        }

        if node.ai_enabled {
            let mut ai = node.ai.take().unwrap();
            let input = ai.update(&mut *node);
            node.input = input;
            node.ai = Some(ai);
        }

        if is_key_pressed(KeyCode::Q) {
            //Will fail half of the time, because it is triggered by both players and it's a 50% chance that they counteract each other.
            scene::find_node_by_type::<crate::nodes::Camera>()
                .unwrap()
                .shake_rotational(1.0, 10);
        }

        {
            let node = &mut *node;

            if node.body.is_on_ground && !node.input.jump {
                node.jump_grace_timer = Self::JUMP_GRACE_TIME;
            } else if node.jump_grace_timer > 0. {
                node.jump_grace_timer -= get_frame_time();
            }

            node.body.update();
        }

        if node.can_head_boink && node.body.velocity.y > 0.0 {
            let hitbox = node.get_collider();
            for mut other in scene::find_nodes_by_type::<Player>() {
                let other_hitbox = other.get_collider();
                let is_overlapping = hitbox.overlaps(&other_hitbox);
                if is_overlapping && hitbox.y + 60.0 < other_hitbox.y + Self::HEAD_THRESHOLD {
                    let resources = storage::get::<Resources>();
                    let jump_sound = resources.sounds["jump"];

                    play_sound_once(jump_sound);
                    other.kill(!node.body.is_facing_right);
                }
            }
        }

        // update camera bound box
        {
            let fish_box = Rect::new(node.body.position.x, node.body.position.y, 32., 60.);

            if fish_box.x < node.camera_box.x {
                node.camera_box.x = fish_box.x;
            }
            if fish_box.x + fish_box.w > node.camera_box.x + node.camera_box.w {
                node.camera_box.x = fish_box.x + fish_box.w - node.camera_box.w;
            }
            if fish_box.y < node.camera_box.y {
                node.camera_box.y = fish_box.y;
            }
            if fish_box.y + fish_box.h > node.camera_box.y + node.camera_box.h {
                node.camera_box.y = fish_box.y + fish_box.h - node.camera_box.h;
            }
        }

        StateMachine::update_detached(node, |node| &mut node.state_machine);
    }

    fn draw_player(&self, position: Vec2) {
        self.animation_player.draw(
<<<<<<< HEAD
            self.body.position,
=======
            position,
>>>>>>> 9e82a3a0
            self.body.rotation,
            !self.body.is_facing_right,
            false,
        );

        if DEBUG {
            let collider = self.get_collider();

            draw_rectangle_lines(
                collider.x,
                collider.y,
                collider.w,
                collider.h,
                2.0,
                color::RED,
            );

            self.body.debug_draw();
        }
    }

<<<<<<< HEAD
    fn draw_weapon(&mut self) {
        let position = self.body.position;
        let weapon_mount = self.get_weapon_mount_position();
=======
    fn draw_weapon(&mut self, position: Vec2) {
>>>>>>> 9e82a3a0
        let rotation = self.body.rotation;
        let is_facing_right = self.body.is_facing_right;

        if let Some(weapon) = &mut self.weapon {
            {
                weapon.draw(weapon_mount, rotation, !is_facing_right, false);
            }

            {
                let mut position = position;
                position.y += Self::WEAPON_HUD_Y_OFFSET;

                weapon.draw_hud(position);
            }
        }
    }

    fn draw_items(&self, position: Vec2) {
        // draw turtle shell on player if the player has back armor
        if self.back_armor > 0 {
            let texture_id = if self.back_armor == 1 {
                "turtle_shell_broken"
            } else {
                "turtle_shell"
            };

            let texture_entry = {
                let resources = storage::get::<Resources>();
                resources.textures.get(texture_id).cloned().unwrap()
            };

            let position = self.body.position;

            draw_texture_ex(
                texture_entry.texture,
                position.x
                    + if self.body.is_facing_right {
                        -15.0
                    } else {
                        20.0
                    },
                position.y,
                color::WHITE,
                DrawTextureParams {
                    flip_y: self.body.is_facing_right,
                    rotation: std::f32::consts::PI / 2.0,
                    ..Default::default()
                },
            )
        }
    }
}

impl scene::Node for Player {
    fn ready(mut node: RefMut<Self>) {
        node.provides(Self::physics_capabilities());
        node.provides(Self::network_capabilities());
    }

    fn draw(mut node: RefMut<Self>) {
        let mut position = node.body.pos;
        position.x += node.body.size.x / 2.0;

        if node.body.is_facing_right {
            node.draw_player(position);
            node.draw_weapon(position);
        } else {
            node.draw_weapon(position);
            node.draw_player(position);
        }
<<<<<<< HEAD

        node.draw_items();
=======
        node.draw_items(position);
>>>>>>> 9e82a3a0
    }

    fn update(mut node: RefMut<Self>) {
        if is_key_pressed(KeyCode::Key0) && node.controller_id == 0 {
            node.ai_enabled ^= true;
        }

        if is_key_pressed(KeyCode::Key1) && node.controller_id == 1 {
            node.ai_enabled ^= true;
        }
    }
}

impl Player {
    fn physics_capabilities() -> PhysicsObject {
        fn active(_: HandleUntyped) -> bool {
            true
        }

        fn collider(handle: HandleUntyped) -> Rect {
            let node = scene::get_untyped_node(handle)
                .unwrap()
                .to_typed::<Player>();

            Rect::new(
                node.body.position.x,
                node.body.position.y,
                node.body.size.x,
                node.body.size.y,
            )
        }

        fn set_speed_x(handle: HandleUntyped, speed: f32) {
            let mut node = scene::get_untyped_node(handle)
                .unwrap()
                .to_typed::<Player>();
            node.body.velocity.x = speed;
        }

        fn set_speed_y(handle: HandleUntyped, speed: f32) {
            let mut node = scene::get_untyped_node(handle)
                .unwrap()
                .to_typed::<Player>();
            node.body.velocity.y = speed;
        }

        PhysicsObject {
            active,
            collider,
            set_speed_x,
            set_speed_y,
        }
    }

    fn network_capabilities() -> NetworkReplicate {
        fn network_update(handle: HandleUntyped) {
            let node = scene::get_untyped_node(handle)
                .unwrap()
                .to_typed::<Player>();
            Player::network_update(node);
        }

        NetworkReplicate { network_update }
    }
}<|MERGE_RESOLUTION|>--- conflicted
+++ resolved
@@ -154,11 +154,7 @@
                 &mut world.collision_world,
                 spawn_point,
                 0.0,
-<<<<<<< HEAD
                 size,
-=======
-                vec2(Self::COLLIDER_WIDTH, Self::COLLIDER_HEIGHT),
->>>>>>> 9e82a3a0
                 false,
                 false,
                 collider_offset,
@@ -294,17 +290,8 @@
         play_sound_once(pickup_sound);
     }
 
-<<<<<<< HEAD
     pub fn get_weapon_mount_position(&self) -> Vec2 {
         let mut position = self.body.position;
-=======
-    pub fn get_weapon_mount_offset(&self) -> Vec2 {
-        let mut offset = Vec2::ZERO;
-
-        if !self.body.is_facing_right {
-            offset.x = -offset.x;
-        }
->>>>>>> 9e82a3a0
 
         if self.is_crouched {
             position.y += Self::WEAPON_MOUNT_Y_OFFSET_CROUCHED;
@@ -714,12 +701,7 @@
 
     pub fn get_collider(&self) -> Rect {
         let state = self.state_machine.state();
-<<<<<<< HEAD
         let position = self.body.position + self.body.collider_offset;
-=======
-        let mut position = self.body.pos;
-        position.x += self.body.size.x / 2.0;
->>>>>>> 9e82a3a0
 
         let mut rect = Rect::new(
             position.x,
@@ -850,11 +832,7 @@
 
     fn draw_player(&self, position: Vec2) {
         self.animation_player.draw(
-<<<<<<< HEAD
             self.body.position,
-=======
-            position,
->>>>>>> 9e82a3a0
             self.body.rotation,
             !self.body.is_facing_right,
             false,
@@ -876,13 +854,9 @@
         }
     }
 
-<<<<<<< HEAD
     fn draw_weapon(&mut self) {
         let position = self.body.position;
         let weapon_mount = self.get_weapon_mount_position();
-=======
-    fn draw_weapon(&mut self, position: Vec2) {
->>>>>>> 9e82a3a0
         let rotation = self.body.rotation;
         let is_facing_right = self.body.is_facing_right;
 
@@ -953,12 +927,8 @@
             node.draw_weapon(position);
             node.draw_player(position);
         }
-<<<<<<< HEAD
 
         node.draw_items();
-=======
-        node.draw_items(position);
->>>>>>> 9e82a3a0
     }
 
     fn update(mut node: RefMut<Self>) {
