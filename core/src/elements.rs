use crate::prelude::*;

pub mod crab;
pub mod crate_item;
pub mod decoration;
pub mod grenade;
pub mod kick_bomb;
pub mod mine;
pub mod musket;
pub mod player_spawner;
pub mod slippery_seaweed;
pub mod sproinger;
pub mod stomp_boots;
pub mod sword;

/// Marker component added to map elements that have been hydrated.
#[derive(Clone, TypeUlid)]
#[ulid = "01GP42Q5GCY5Y4JC7SQ1YRHYKN"]
pub struct MapElementHydrated;

/// Component that contains the [`Entity`] to de-hydrate when the entity with this component is out
/// of the [`LoadedMap`] bounds.
///
/// This is useful for map elements that spawn items: when the item falls off the map, it should
/// de-hydrate it's spawner, so that the spawner will re-spawn the item in it's default state.
#[derive(Clone, TypeUlid, Deref, DerefMut)]
#[ulid = "01GP9NY0Y50Y2A8M4A7E9NN8VE"]
pub struct DehydrateOutOfBounds(pub Entity);

/// Component containing an element's metadata handle.
#[derive(Clone, TypeUlid, Deref, DerefMut, Default)]
#[ulid = "01GP421CHN323T2614F19PA5E9"]
pub struct ElementHandle(pub Handle<ElementMeta>);

pub fn install(session: &mut GameSession) {
    session
        .stages
        .add_system_to_stage(CoreStage::First, handle_out_of_bounds_items);

    decoration::install(session);
    player_spawner::install(session);
    sproinger::install(session);
    sword::install(session);
    grenade::install(session);
    crab::install(session);
    kick_bomb::install(session);
    mine::install(session);
    musket::install(session);
    stomp_boots::install(session);
    crate_item::install(session);
<<<<<<< HEAD
    slippery_seaweed::install(session);
=======
}

fn handle_out_of_bounds_items(
    mut commands: Commands,
    mut hydrated: CompMut<MapElementHydrated>,
    entities: ResMut<Entities>,
    transforms: CompMut<Transform>,
    spawners: Comp<DehydrateOutOfBounds>,
    map: Res<LoadedMap>,
) {
    for (item_ent, (transform, spawner)) in entities.iter_with((&transforms, &spawners)) {
        if map.is_out_of_bounds(&transform.translation) {
            hydrated.remove(**spawner);
            commands.add(move |mut entities: ResMut<Entities>| {
                entities.kill(item_ent);
            });
        }
    }
>>>>>>> dfba51a2
}<|MERGE_RESOLUTION|>--- conflicted
+++ resolved
@@ -48,9 +48,7 @@
     musket::install(session);
     stomp_boots::install(session);
     crate_item::install(session);
-<<<<<<< HEAD
     slippery_seaweed::install(session);
-=======
 }
 
 fn handle_out_of_bounds_items(
@@ -69,5 +67,4 @@
             });
         }
     }
->>>>>>> dfba51a2
 }