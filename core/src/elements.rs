--- conflicted
+++ resolved
@@ -47,11 +47,8 @@
     sword::install(session);
     grenade::install(session);
     crab::install(session);
-<<<<<<< HEAD
     snail::install(session);
-=======
     fish_school::install(session);
->>>>>>> f6745330
     kick_bomb::install(session);
     mine::install(session);
     musket::install(session);
