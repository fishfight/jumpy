use std::time::Duration;

use super::*;

#[derive(BonesBevyAsset, TypeUlid, Deserialize, Clone, Debug, Default)]
#[asset_id = "element"]
#[ulid = "01GP28EQQVVQHDA0C9C4168C7W"]
#[serde(deny_unknown_fields)]
pub struct ElementMeta {
    pub name: String,
    pub category: String,
    #[serde(default)]
    pub builtin: BuiltinElementKind,

    #[serde(default)]
    pub editor: ElementEditorMeta,
}

#[derive(BonesBevyAssetLoad, Deserialize, Clone, Debug)]
#[serde(deny_unknown_fields)]
#[serde(default)]
pub struct ElementEditorMeta {
    /// The size of the bounding rect for the element in the editor
    pub grab_size: Vec2,
    /// The offset of the bounding rect for the element in the editor.
    pub grab_offset: Vec2,
    /// Show the element name above the bounding rect in the editor.
    pub show_name: bool,
}

impl Default for ElementEditorMeta {
    fn default() -> Self {
        Self {
            grab_size: Vec2::splat(45.0),
            grab_offset: Vec2::ZERO,
            show_name: true,
        }
    }
}

#[derive(BonesBevyAsset, Deserialize, Clone, Debug, Default, TypeUlid)]
#[ulid = "01GR1W2B3S7DM5QEY07RSJH2G0"]
#[asset_id = "bullet"]
#[serde(deny_unknown_fields)]
pub struct BulletMeta {
    pub velocity: Vec2,
    pub body_diameter: f32,
    pub atlas: Handle<Atlas>,

    pub lifetime: f32,
    pub explosion_fps: f32,
    pub explosion_volume: f32,
    pub explosion_lifetime: f32,
    pub explosion_frames: usize,
    pub explosion_atlas: Handle<Atlas>,
    pub explosion_sound: Handle<AudioSource>,
}

/// The kind of built-in
#[derive(BonesBevyAssetLoad, Deserialize, Clone, Debug, Default)]
#[serde(deny_unknown_fields)]
pub enum BuiltinElementKind {
    /// This is not a built-in item
    #[default]
    None,
    /// Player spawner
    PlayerSpawner,
    /// Grenades item
    Grenade {
        body_diameter: f32,
        fin_anim: Key,
        grab_offset: Vec2,
        damage_region_size: Vec2,
        damage_region_lifetime: f32,
        throw_velocity: f32,
        explosion_lifetime: f32,
        explosion_frames: usize,
        explosion_fps: f32,
        explosion_sound: Handle<AudioSource>,
        explosion_volume: f32,
        fuse_sound: Handle<AudioSource>,
        fuse_sound_volume: f32,
        /// The time in seconds before a grenade explodes
        fuse_time: f32,
        #[serde(default)]
        can_rotate: bool,
        /// The grenade atlas
        atlas: Handle<Atlas>,
        explosion_atlas: Handle<Atlas>,
        #[serde(default)]
        bounciness: f32,
        #[serde(default)]
        angular_velocity: f32,
    },
    /// An animated decoration such as seaweed or anemones
    AnimatedDecoration {
        start_frame: usize,
        end_frame: usize,
        fps: f32,
        atlas: Handle<Atlas>,
    },
    FishSchool {
        kinds: Vec<Handle<Atlas>>,
        /// The default and most-likely to ocurr number of fish in a school
        base_count: u32,
        /// The ammount greater or less than the base number of fish that may spawn
        count_variation: u32,
        /// The distance from the spawn point on each axis that the individual fish in the school will be
        /// initially spawned within
        spawn_range: f32,
        /// The distance that the fish wish to stay within the center of their school
        school_size: f32,
        // The distance a collider must be for the fish to run away
        flee_range: f32,
    },
    /// A crab roaming on the ocean floor
    Crab {
        start_frame: usize,
        end_frame: usize,
        fps: f32,
        comfortable_spawn_distance: f32,
        comfortable_scared_distance: f32,
        same_level_threshold: f32,
        walk_speed: f32,
        run_speed: f32,
        /// 45 fix updates per second, so if this is 45 the maximum delay between actions
        /// will be 1 second
        timer_delay_max: u8,
        atlas: Handle<Atlas>,
    },
<<<<<<< HEAD
    Snail {
        atlas: Handle<Atlas>,
        fps: f32,
        body_diameter: f32,
        bounciness: f32,
        gravity: f32,
        hit_speed: f32,
        /// The animation frames for when the snail is crawling
        crawl_frames: Vec<usize>,
        /// The `crawl_frames` indexes in which to move the snail
        move_frame_indexes: Vec<usize>,
        /// The animation frames for when the snail is fleeing into its shell.
        ///
        /// **Note:** This is reversed for the snail coming out of its shell.
        hide_frames: Vec<usize>,
        hide_time: f32,
=======
    Urchin {
        image: Handle<Image>,
        body_diameter: f32,
        hit_speed: f32,
        gravity: f32,
        bounciness: f32,
        spin: f32,
>>>>>>> f6745330
    },
    /// This is a sproinger
    Sproinger {
        atlas: Handle<Atlas>,
        sound: Handle<AudioSource>,
        sound_volume: f32,
        body_size: Vec2,
        spring_velocity: f32,
    },
    /// This is a sword
    Sword {
        atlas: Handle<Atlas>,
        sound: Handle<AudioSource>,
        sound_volume: f32,
        body_size: Vec2,
        fin_anim: Key,
        #[serde(default)]
        grab_offset: Vec2,
        killing_speed: f32,
        angular_velocity: f32,
        can_rotate: bool,
        bounciness: f32,
        throw_velocity: f32,
        cooldown_frames: usize,
    },
    /// The throwable crate item
    Crate {
        atlas: Handle<Atlas>,

        breaking_atlas: Handle<Atlas>,
        breaking_anim_frames: usize,
        breaking_anim_fps: f32,

        break_sound: Handle<AudioSource>,
        break_sound_volume: f32,
        bounce_sound: Handle<AudioSource>,
        bounce_sound_volume: f32,

        throw_velocity: f32,

        body_size: Vec2,
        grab_offset: Vec2,
        // How long to wait before despawning a thrown crate, if it hans't it anything yet.
        break_timeout: f32,
        bounciness: f32,
        fin_anim: Key,
        crate_break_state_1: usize,
        crate_break_state_2: usize,
    },
    /// The mine item
    Mine {
        atlas: Handle<Atlas>,

        damage_region_size: Vec2,
        damage_region_lifetime: f32,
        explosion_atlas: Handle<Atlas>,
        explosion_lifetime: f32,
        explosion_frames: usize,
        explosion_fps: f32,
        explosion_volume: f32,
        explosion_sound: Handle<AudioSource>,

        /// The delay after throwing the mine, before it becomes armed and will blow up on contact.
        arm_delay: f32,
        armed_frames: usize,
        armed_fps: f32,
        arm_sound_volume: f32,
        arm_sound: Handle<AudioSource>,

        throw_velocity: f32,
        body_size: Vec2,
        grab_offset: Vec2,
        fin_anim: Key,
        bounciness: f32,
    },

    StompBoots {
        map_icon: Handle<Atlas>,
        player_decoration: Handle<Atlas>,

        body_size: Vec2,
        grab_offset: Vec2,
    },
    KickBomb {
        body_diameter: f32,
        fin_anim: Key,
        grab_offset: Vec2,
        damage_region_size: Vec2,
        damage_region_lifetime: f32,
        kick_velocity: Vec2,
        throw_velocity: f32,
        explosion_lifetime: f32,
        explosion_frames: usize,
        explosion_fps: f32,
        explosion_sound: Handle<AudioSource>,
        explosion_volume: f32,
        fuse_sound: Handle<AudioSource>,
        fuse_sound_volume: f32,
        #[serde(skip)]
        fuse_sound_handle: Handle<AudioSource>,
        /// The time in seconds before a grenade explodes
        fuse_time: f32,
        #[serde(default)]
        can_rotate: bool,
        /// The grenade atlas
        atlas: Handle<Atlas>,
        explosion_atlas: Handle<Atlas>,
        #[serde(default)]
        bounciness: f32,
        #[serde(default)]
        angular_velocity: f32,
        #[serde(default)]
        arm_delay: f32,
    },
    Musket {
        #[serde(default)]
        grab_offset: Vec2,
        fin_anim: Key,

        body_size: Vec2,
        bounciness: f32,
        can_rotate: bool,
        throw_velocity: f32,
        angular_velocity: f32,
        atlas: Handle<Atlas>,

        max_ammo: usize,
        #[serde(with = "humantime_serde")]
        cooldown: Duration,
        bullet_meta: Handle<BulletMeta>,

        shoot_fps: f32,
        shoot_lifetime: f32,
        shoot_frames: usize,
        shoot_sound_volume: f32,
        empty_shoot_sound_volume: f32,
        shoot_atlas: Handle<Atlas>,
        shoot_sound: Handle<AudioSource>,
        empty_shoot_sound: Handle<AudioSource>,
    },
    SlipperySeaweed {
        atlas: Handle<Atlas>,
        start_frame: usize,
        end_frame: usize,
        fps: f32,
        body_size: Vec2,
    },
}<|MERGE_RESOLUTION|>--- conflicted
+++ resolved
@@ -128,7 +128,6 @@
         timer_delay_max: u8,
         atlas: Handle<Atlas>,
     },
-<<<<<<< HEAD
     Snail {
         atlas: Handle<Atlas>,
         fps: f32,
@@ -145,7 +144,7 @@
         /// **Note:** This is reversed for the snail coming out of its shell.
         hide_frames: Vec<usize>,
         hide_time: f32,
-=======
+    },
     Urchin {
         image: Handle<Image>,
         body_diameter: f32,
@@ -153,7 +152,6 @@
         gravity: f32,
         bounciness: f32,
         spin: f32,
->>>>>>> f6745330
     },
     /// This is a sproinger
     Sproinger {
