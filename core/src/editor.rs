use crate::map_constructor::MapConstructor;
use crate::map_constructor::shiftnanigans::ShiftnanigansMapConstructor;
use crate::{impl_system_param};
use crate::{map::z_depth_for_map_layer, prelude::*};

pub fn install(session: &mut CoreSession) {
    session
        .stages
        .add_system_to_stage(CoreStage::PreUpdate, handle_editor_input);
}

impl_system_param! {
    pub struct MapManager<'a> {
        commands: Commands<'a>,
        entities: ResMut<'a, Entities>,
        spawned_map_meta: ResMut<'a, SpawnedMapMeta>,
        element_handles: CompMut<'a, ElementHandle>,
        transforms: CompMut<'a, Transform>,
        spawned_map_layer_metas: CompMut<'a, SpawnedMapLayerMeta>,
        tile_layers: CompMut<'a, TileLayer>,
        tiles: CompMut<'a, Tile>,
        tile_collisions: CompMut<'a, TileCollisionKind>,
<<<<<<< HEAD
        map: Res<'a, LoadedMap>
=======
        element_kill_callbacks: Comp<'a, ElementKillCallback>,
        spawner_manager: SpawnerManager<'a>,
>>>>>>> d6262ac7
    }
}

impl<'a> MapManager<'a> {
    pub fn create_element(
        &mut self,
        element_meta_handle: &Handle<ElementMeta>,
        translation: &Vec2,
        layer_index: usize,
    ) {
        let entity = self.entities.create();
        // TODO remove element handles as the underlying elements are removed
        self.element_handles
            .insert(entity, ElementHandle(element_meta_handle.clone()));
        let z_depth = z_depth_for_map_layer(layer_index);
        self.transforms.insert(
            entity,
            Transform::from_translation(translation.extend(z_depth)),
        );
        self.spawned_map_layer_metas.insert(
            entity,
            SpawnedMapLayerMeta {
                layer_idx: layer_index,
            },
        );
    }
    pub fn create_layer(&mut self, name: String) {
        let entity = self.entities.create();
        let layer_index = self.spawned_map_meta.layer_names.len();
        self.spawned_map_meta.layer_names = self
            .spawned_map_meta
            .layer_names
            .clone()
            .iter()
            .cloned()
            .chain([name])
            .collect();
        self.spawned_map_layer_metas.insert(
            entity,
            SpawnedMapLayerMeta {
                layer_idx: layer_index,
            },
        );
        self.tile_layers.insert(
            entity,
            TileLayer::new(
                self.spawned_map_meta.grid_size,
                self.spawned_map_meta.tile_size,
                default(),
            ),
        );
        self.transforms.insert(
            entity,
            Transform::from_translation(Vec3::new(0.0, 0.0, z_depth_for_map_layer(layer_index))),
        );
    }
    pub fn delete_layer(&mut self, layer_index: usize) {
        let layer_count = self.spawned_map_meta.layer_names.len();
        let layers_to_decrement = layer_count - layer_index;
        self.spawned_map_meta.layer_names = self
            .spawned_map_meta
            .layer_names
            .clone()
            .iter()
            .cloned()
            .enumerate()
            .filter_map(|(i, name)| if i == layer_index { None } else { Some(name) })
            .collect();
        let mut to_kill = Vec::new();
        self.entities
            .iter_with(&mut self.spawned_map_layer_metas)
            .for_each(|(entity, layer)| {
                if layer.layer_idx == layer_index {
                    to_kill.push(entity);

                    if let Some(tile_layer) = self.tile_layers.get(entity) {
                        for tile in tile_layer.tiles.iter().flatten() {
                            to_kill.push(*tile);
                        }
                    }
                };

                if layer.layer_idx > layer_count - layers_to_decrement {
                    layer.layer_idx -= 1;
                }
            });
        to_kill.into_iter().for_each(|ent| {
            self.entities.kill(ent);
        });
    }
    pub fn rename_layer(&mut self, layer_index: usize, name: &str) {
        self.spawned_map_meta.layer_names = self
            .spawned_map_meta
            .layer_names
            .clone()
            .iter()
            .cloned()
            .enumerate()
            .map(|(i, n)| if i == layer_index { name.to_owned() } else { n })
            .collect();
    }
    pub fn move_element(&mut self, entity: Entity, position: &Vec2) {
        let transform = self.transforms.get_mut(entity).unwrap();
        transform.translation.x = position.x;
        transform.translation.y = position.y;
    }
<<<<<<< HEAD
    pub fn delete_element(&mut self, entity: Entity) {
        self.entities.kill(entity);
=======
    fn delete_element(&mut self, entity: Entity) {
        if let Some(element_kill_callback) = self.element_kill_callbacks.get(entity) {
            let system = element_kill_callback.system.clone();
            self.commands
                .add(move |world: &World| (system.lock().unwrap().run)(world).unwrap());
        } else if self.spawner_manager.is_entity_a_spawner(entity) {
            // if the entity is a spawner, there are specific rules around how child entities may be killed
            self.spawner_manager.kill_spawner_entity(
                entity,
                &mut self.entities,
                &self.element_kill_callbacks,
                &mut self.commands,
            );
        } else {
            self.entities.kill(entity);
        }
>>>>>>> d6262ac7
    }
    pub fn set_layer_tilemap(&mut self, layer_index: usize, tilemap: &Option<Handle<Atlas>>) {
        if let Some((_, (tile_layer, _))) = self
            .entities
            .iter_with((&mut self.tile_layers, &self.spawned_map_layer_metas))
            .find(|x| x.1 .1.layer_idx == layer_index)
        {
            if let Some(handle) = tilemap {
                tile_layer.atlas = handle.clone();
            } else {
                tile_layer.atlas = default();
            }
        };
    }
    pub fn set_tile(
        &mut self,
        layer_index: usize,
        position: UVec2,
        tilemap_tile_index: &Option<usize>,
        tile_collision_kind: TileCollisionKind,
    ) {
        if let Some((_, (tile_layer, _))) = self
            .entities
            .iter_with((&mut self.tile_layers, &self.spawned_map_layer_metas))
            .find(|x| x.1 .1.layer_idx == layer_index)
        {
            if let Some(entity) = tile_layer.get(position) {
                if let Some(idx) = tilemap_tile_index.as_ref() {
                    self.tiles.get_mut(entity).unwrap().idx = *idx;

                    // TODO: technically setting the collision to empty should be
                    // equivalent to removing the component, but it isn't working like
                    // that right now.
                    if tile_collision_kind != TileCollisionKind::Empty {
                        self.tile_collisions.insert(entity, tile_collision_kind);
                    } else {
                        self.tile_collisions.remove(entity);
                    }
                } else {
                    self.entities.kill(entity);
                    tile_layer.set(position, None);
                }
            } else if let Some(idx) = tilemap_tile_index {
                let entity = self.entities.create();
                tile_layer.set(position, Some(entity));
                self.tiles.insert(
                    entity,
                    Tile {
                        idx: *idx,
                        ..default()
                    },
                );

                // TODO: technically setting the collision to empty should be
                // equivalent to removing the component, but it isn't workidesired_keyng like
                // that right now.
                if tile_collision_kind != TileCollisionKind::Empty {
                    self.tile_collisions.insert(entity, tile_collision_kind);
                } else {
                    self.tile_collisions.remove(entity);
                }
            }

            self.commands
                .add(move |mut collision_world: CollisionWorld| {
                    collision_world.update_tile(layer_index, position);
                });
        };
    }
    pub fn swap_layer(&mut self, layer_index: usize, is_downward: bool) {
        let origin_layer_index = layer_index;
        let other_layer_index = if is_downward {
            origin_layer_index + 1
        } else {
            origin_layer_index - 1
        };
        let mut layer_names = self.spawned_map_meta.layer_names.to_vec();
        layer_names.swap(origin_layer_index, other_layer_index);
        self.spawned_map_meta.layer_names = layer_names.into_iter().collect();

        for (_, (transform, layer_meta)) in self
            .entities
            .iter_with((&mut self.transforms, &mut self.spawned_map_layer_metas))
        {
            if layer_meta.layer_idx == origin_layer_index {
                layer_meta.layer_idx = other_layer_index;
                transform.translation.z = z_depth_for_map_layer(other_layer_index);
            } else if layer_meta.layer_idx == other_layer_index {
                layer_meta.layer_idx = origin_layer_index;
                transform.translation.z = z_depth_for_map_layer(origin_layer_index);
            }
        }
    }
    pub fn rename_map(&mut self, name: String) {
        self.spawned_map_meta.name = name.into();
    }
    pub fn get_size(&self) -> UVec2 {
        self.spawned_map_meta.grid_size
    }
    pub fn get_layers_total(&self) -> usize {
        self.spawned_map_meta.layer_names.len()
    }
    pub fn clear_tiles(&mut self) {
        let empty_tile: Option<usize> = Option::None;
        for y in 0..self.spawned_map_meta.grid_size.y {
            for x in 0..self.spawned_map_meta.grid_size.x {
                let position = UVec2 { x, y };
                for layer_index in 0..self.spawned_map_meta.layer_names.len() {
                    self.set_tile(layer_index, position, &empty_tile, crate::physics::TileCollisionKind::Empty);
                }
            }
        }
    }
    pub fn clear_elements(&mut self) {
        let mut to_kill: Vec<Entity> = Vec::new();
        self.entities
            .iter_with(&mut self.element_handles)
            .for_each(|(entity, _)| {
                to_kill.push(entity);
            });

        to_kill
            .into_iter()
            .for_each(|entity| {
                self.element_handles.remove(entity);
                self.transforms.remove(entity);
                self.spawned_map_layer_metas.remove(entity);
                self.entities.kill(entity);
            });
    }
}

fn handle_editor_input(player_inputs: Res<PlayerInputs>, mut map_manager: MapManager) {
    for player in &player_inputs.players {
        if let Some(editor_input) = &player.editor_input {
            match editor_input {
                EditorInput::SpawnElement {
                    handle,
                    translation,
                    layer,
                } => {
                    map_manager.create_element(handle, translation, *layer as usize);
                }
                EditorInput::CreateLayer { id } => {
                    map_manager.create_layer(id.clone());
                }
                EditorInput::DeleteLayer { layer } => {
                    map_manager.delete_layer(*layer as usize);
                }
                EditorInput::RenameLayer {
                    layer,
                    name: new_name,
                } => map_manager.rename_layer(*layer as usize, new_name),
                EditorInput::MoveEntity { entity, pos } => {
                    map_manager.move_element(*entity, pos);
                }
                EditorInput::DeleteEntity { entity } => {
                    map_manager.delete_element(*entity);
                }
                EditorInput::SetTilemap { layer, handle } => {
                    map_manager.set_layer_tilemap(*layer as usize, handle);
                }
                EditorInput::SetTile {
                    layer,
                    pos,
                    tilemap_tile_idx,
                    collision,
                } => {
                    map_manager.set_tile(*layer as usize, *pos, tilemap_tile_idx, *collision);
                }
                EditorInput::MoveLayer { layer, down } => {
                    map_manager.swap_layer(*layer as usize, *down)
                }
                EditorInput::RenameMap { name } => {
                    map_manager.rename_map(name.clone());
                }
                EditorInput::RandomizeTiles { tile_layers, element_layers } => {
                    let map_constructor = ShiftnanigansMapConstructor::new(map_manager.get_size(), tile_layers, element_layers);
                    map_constructor.construct_map(&mut map_manager);
                }
            }
        }
    }
}<|MERGE_RESOLUTION|>--- conflicted
+++ resolved
@@ -1,6 +1,6 @@
 use crate::map_constructor::MapConstructor;
 use crate::map_constructor::shiftnanigans::ShiftnanigansMapConstructor;
-use crate::{impl_system_param};
+use crate::impl_system_param;
 use crate::{map::z_depth_for_map_layer, prelude::*};
 
 pub fn install(session: &mut CoreSession) {
@@ -20,12 +20,9 @@
         tile_layers: CompMut<'a, TileLayer>,
         tiles: CompMut<'a, Tile>,
         tile_collisions: CompMut<'a, TileCollisionKind>,
-<<<<<<< HEAD
-        map: Res<'a, LoadedMap>
-=======
+        map: Res<'a, LoadedMap>,
         element_kill_callbacks: Comp<'a, ElementKillCallback>,
         spawner_manager: SpawnerManager<'a>,
->>>>>>> d6262ac7
     }
 }
 
@@ -132,11 +129,7 @@
         transform.translation.x = position.x;
         transform.translation.y = position.y;
     }
-<<<<<<< HEAD
     pub fn delete_element(&mut self, entity: Entity) {
-        self.entities.kill(entity);
-=======
-    fn delete_element(&mut self, entity: Entity) {
         if let Some(element_kill_callback) = self.element_kill_callbacks.get(entity) {
             let system = element_kill_callback.system.clone();
             self.commands
@@ -152,7 +145,6 @@
         } else {
             self.entities.kill(entity);
         }
->>>>>>> d6262ac7
     }
     pub fn set_layer_tilemap(&mut self, layer_index: usize, tilemap: &Option<Handle<Atlas>>) {
         if let Some((_, (tile_layer, _))) = self
@@ -277,10 +269,7 @@
         to_kill
             .into_iter()
             .for_each(|entity| {
-                self.element_handles.remove(entity);
-                self.transforms.remove(entity);
-                self.spawned_map_layer_metas.remove(entity);
-                self.entities.kill(entity);
+                self.delete_element(entity);
             });
     }
 }
@@ -329,8 +318,8 @@
                 EditorInput::RenameMap { name } => {
                     map_manager.rename_map(name.clone());
                 }
-                EditorInput::RandomizeTiles { tile_layers, element_layers } => {
-                    let map_constructor = ShiftnanigansMapConstructor::new(map_manager.get_size(), tile_layers, element_layers);
+                EditorInput::RandomizeTiles { tile_layers, element_layers, tile_size } => {
+                    let map_constructor = ShiftnanigansMapConstructor::new(map_manager.get_size(), *tile_size, tile_layers, element_layers);
                     map_constructor.construct_map(&mut map_manager);
                 }
             }
