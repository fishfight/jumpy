use crate::impl_system_param;
use crate::{map::z_depth_for_map_layer, prelude::*};

pub fn install(session: &mut CoreSession) {
    session
        .stages
        .add_system_to_stage(CoreStage::PreUpdate, handle_editor_input);
}

impl_system_param! {
    pub struct MapManager<'a> {
        commands: Commands<'a>,
        entities: ResMut<'a, Entities>,
        spawned_map_meta: ResMut<'a, SpawnedMapMeta>,
        element_handles: CompMut<'a, ElementHandle>,
        transforms: CompMut<'a, Transform>,
        spawned_map_layer_metas: CompMut<'a, SpawnedMapLayerMeta>,
        tile_layers: CompMut<'a, TileLayer>,
        tiles: CompMut<'a, Tile>,
        tile_collisions: CompMut<'a, TileCollisionKind>
    }
}

impl<'a> MapManager<'a> {
    fn create_element(
        &mut self,
        element_meta_handle: &Handle<ElementMeta>,
        translation: &Vec2,
        layer_index: usize,
    ) {
        let entity = self.entities.create();
        self.element_handles
            .insert(entity, ElementHandle(element_meta_handle.clone()));
        let z_depth = z_depth_for_map_layer(layer_index);
        self.transforms.insert(
            entity,
            Transform::from_translation(translation.extend(z_depth)),
        );
        self.spawned_map_layer_metas.insert(
            entity,
            SpawnedMapLayerMeta {
                layer_idx: layer_index,
            },
        );
    }
    fn create_layer(&mut self, name: String) {
        let entity = self.entities.create();
        let layer_index = self.spawned_map_meta.layer_names.len();
        self.spawned_map_meta.layer_names = self
            .spawned_map_meta
            .layer_names
            .clone()
            .iter()
            .cloned()
            .chain([name])
            .collect();
        self.spawned_map_layer_metas.insert(
            entity,
            SpawnedMapLayerMeta {
                layer_idx: layer_index,
            },
        );
        self.tile_layers.insert(
            entity,
            TileLayer::new(
                self.spawned_map_meta.grid_size,
                self.spawned_map_meta.tile_size,
                default(),
            ),
        );
        self.transforms.insert(
            entity,
            Transform::from_translation(Vec3::new(0.0, 0.0, z_depth_for_map_layer(layer_index))),
        );
    }
    fn delete_layer(&mut self, layer_index: usize) {
        let layer_count = self.spawned_map_meta.layer_names.len();
        let layers_to_decrement = layer_count - layer_index;
        self.spawned_map_meta.layer_names = self
            .spawned_map_meta
            .layer_names
            .clone()
            .iter()
            .cloned()
            .enumerate()
            .filter_map(|(i, name)| if i == layer_index { None } else { Some(name) })
            .collect();
        let mut to_kill = Vec::new();
        self.entities
            .iter_with(&mut self.spawned_map_layer_metas)
            .for_each(|(entity, layer)| {
                if layer.layer_idx == layer_index {
                    to_kill.push(entity);

                    if let Some(tile_layer) = self.tile_layers.get(entity) {
                        for tile in tile_layer.tiles.iter().flatten() {
                            to_kill.push(*tile);
                        }
                    }
                };

                if layer.layer_idx > layer_count - layers_to_decrement {
                    layer.layer_idx -= 1;
                }
            });
        to_kill.into_iter().for_each(|ent| {
            self.entities.kill(ent);
        });
    }
    fn rename_layer(&mut self, layer_index: usize, name: &str) {
        self.spawned_map_meta.layer_names = self
            .spawned_map_meta
            .layer_names
            .clone()
            .iter()
            .cloned()
            .enumerate()
            .map(|(i, n)| if i == layer_index { name.to_owned() } else { n })
            .collect();
    }
    fn move_element(&mut self, entity: Entity, position: &Vec2) {
        let transform = self.transforms.get_mut(entity).unwrap();
        transform.translation.x = position.x;
        transform.translation.y = position.y;
    }
    fn delete_element(&mut self, entity: Entity) {
        self.entities.kill(entity);
    }
    fn set_layer_tilemap(&mut self, layer_index: usize, tilemap: &Option<Handle<Atlas>>) {
        if let Some((_, (tile_layer, _))) = self
            .entities
            .iter_with((&mut self.tile_layers, &self.spawned_map_layer_metas))
            .find(|x| x.1 .1.layer_idx == layer_index)
        {
            if let Some(handle) = tilemap {
                tile_layer.atlas = handle.clone();
            } else {
                tile_layer.atlas = default();
            }
        };
    }
    fn set_tile(
        &mut self,
        layer_index: usize,
        position: UVec2,
        tilemap_tile_index: &Option<usize>,
        tile_collision_kind: TileCollisionKind,
    ) {
        if let Some((_, (tile_layer, _))) = self
            .entities
            .iter_with((&mut self.tile_layers, &self.spawned_map_layer_metas))
            .find(|x| x.1 .1.layer_idx == layer_index)
        {
            if let Some(entity) = tile_layer.get(position) {
                if let Some(idx) = tilemap_tile_index.as_ref() {
                    self.tiles.get_mut(entity).unwrap().idx = *idx;

                    // TODO: technically setting the collision to empty should be
                    // equivalent to removing the component, but it isn't working like
                    // that right now.
                    if tile_collision_kind != TileCollisionKind::Empty {
                        self.tile_collisions.insert(entity, tile_collision_kind);
                    } else {
                        self.tile_collisions.remove(entity);
                    }
                } else {
                    self.entities.kill(entity);
                    tile_layer.set(position, None);
                }
            } else if let Some(idx) = tilemap_tile_index {
                let entity = self.entities.create();
                tile_layer.set(position, Some(entity));
                self.tiles.insert(
                    entity,
                    Tile {
                        idx: *idx,
                        ..default()
                    },
                );

                // TODO: technically setting the collision to empty should be
                // equivalent to removing the component, but it isn't workidesired_keyng like
                // that right now.
                if tile_collision_kind != TileCollisionKind::Empty {
                    self.tile_collisions.insert(entity, tile_collision_kind);
                } else {
                    self.tile_collisions.remove(entity);
                }
            }

            self.commands
                .add(move |mut collision_world: CollisionWorld| {
                    collision_world.update_tile(layer_index, position);
                });
        };
    }
    fn swap_layer(&mut self, layer_index: usize, is_downward: bool) {
        let origin_layer_index = layer_index;
        let other_layer_index = if is_downward {
            origin_layer_index + 1
        } else {
            origin_layer_index - 1
        };
        let mut layer_names = self.spawned_map_meta.layer_names.to_vec();
        layer_names.swap(origin_layer_index, other_layer_index);
        self.spawned_map_meta.layer_names = layer_names.into_iter().collect();

        for (_, (transform, layer_meta)) in self
            .entities
            .iter_with((&mut self.transforms, &mut self.spawned_map_layer_metas))
        {
            if layer_meta.layer_idx == origin_layer_index {
                layer_meta.layer_idx = other_layer_index;
                transform.translation.z = z_depth_for_map_layer(other_layer_index);
            } else if layer_meta.layer_idx == other_layer_index {
                layer_meta.layer_idx = origin_layer_index;
                transform.translation.z = z_depth_for_map_layer(origin_layer_index);
            }
        }
    }
    fn rename_map(&mut self, name: String) {
        self.spawned_map_meta.name = name.into();
    }
}

fn handle_editor_input(player_inputs: Res<PlayerInputs>, mut map_manager: MapManager) {
    for player in &player_inputs.players {
        if let Some(editor_input) = &player.editor_input {
            match editor_input {
                EditorInput::SpawnElement {
                    handle,
                    translation,
                    layer,
                } => {
                    map_manager.create_element(handle, translation, *layer as usize);
                }
                EditorInput::CreateLayer { id } => {
                    map_manager.create_layer(id.clone());
                }
                EditorInput::DeleteLayer { layer } => {
                    map_manager.delete_layer(*layer as usize);
                }
                EditorInput::RenameLayer {
                    layer,
                    name: new_name,
                } => map_manager.rename_layer(*layer as usize, new_name),
                EditorInput::MoveEntity { entity, pos } => {
                    map_manager.move_element(*entity, pos);
                }
                EditorInput::DeleteEntity { entity } => {
                    map_manager.delete_element(*entity);
                }
                EditorInput::SetTilemap { layer, handle } => {
<<<<<<< HEAD
                    if let Some((_ent, (tile_layer, _))) = entities
                        .iter_with((&mut tile_layers, &spawned_map_layer_metas))
                        .find(|x| x.1.1.layer_idx == *layer as usize)
                    {
                        if let Some(handle) = handle {
                            tile_layer.atlas = handle.clone();
                        } else {
                            tile_layer.atlas = default();
                        }
                    };
=======
                    map_manager.set_layer_tilemap(*layer as usize, handle);
>>>>>>> 2f53f073
                }
                EditorInput::SetTile {
                    layer,
                    pos,
                    tilemap_tile_idx,
                    collision,
                } => {
<<<<<<< HEAD
                    let layer = *layer as usize;
                    let pos = *pos;

                    if let Some((_ent, (tile_layer, _))) = entities
                        .iter_with((&mut tile_layers, &spawned_map_layer_metas))
                        .find(|x| x.1.1.layer_idx == layer)
                    {
                        if let Some(ent) = tile_layer.get(pos) {
                            if let Some(idx) = tilemap_tile_idx.as_ref() {
                                tiles.get_mut(ent).unwrap().idx = *idx;

                                // TODO: technically setting the collision to empty should be
                                // equivalent to removing the component, but it isn't working like
                                // that right now.
                                if *collision != TileCollisionKind::Empty {
                                    tile_collisions.insert(ent, *collision);
                                } else {
                                    tile_collisions.remove(ent);
                                }
                            } else {
                                entities.kill(ent);
                                tile_layer.set(pos, None);
                            }
                        } else if let Some(idx) = tilemap_tile_idx {
                            let ent = entities.create();
                            tile_layer.set(pos, Some(ent));
                            tiles.insert(
                                ent,
                                Tile {
                                    idx: *idx,
                                    ..default()
                                },
                            );

                            // TODO: technically setting the collision to empty should be
                            // equivalent to removing the component, but it isn't workidesired_keyng like
                            // that right now.
                            if *collision != TileCollisionKind::Empty {
                                tile_collisions.insert(ent, *collision);
                            } else {
                                tile_collisions.remove(ent);
                            }
                        }

                        commands.add(move |mut collision_world: CollisionWorld| {
                            collision_world.update_tile(layer, pos);
                        });
                    };
=======
                    map_manager.set_tile(*layer as usize, *pos, tilemap_tile_idx, *collision);
>>>>>>> 2f53f073
                }
                EditorInput::MoveLayer { layer, down } => {
                    map_manager.swap_layer(*layer as usize, *down)
                }
                EditorInput::RenameMap { name } => {
                    map_manager.rename_map(name.clone());
                }
                EditorInput::RandomizeTiles { width, height, tile_entities_per_y_per_x, element_entities_per_y_per_x } => {
                }
            }
        }
    }
}<|MERGE_RESOLUTION|>--- conflicted
+++ resolved
@@ -1,4 +1,6 @@
-use crate::impl_system_param;
+use crate::map_constructor::MapConstructor;
+use crate::map_constructor::shiftnanigans::ShiftnanigansMapConstructor;
+use crate::{impl_system_param, map_constructor};
 use crate::{map::z_depth_for_map_layer, prelude::*};
 
 pub fn install(session: &mut CoreSession) {
@@ -17,12 +19,13 @@
         spawned_map_layer_metas: CompMut<'a, SpawnedMapLayerMeta>,
         tile_layers: CompMut<'a, TileLayer>,
         tiles: CompMut<'a, Tile>,
-        tile_collisions: CompMut<'a, TileCollisionKind>
+        tile_collisions: CompMut<'a, TileCollisionKind>,
+        map: Res<'a, LoadedMap>
     }
 }
 
 impl<'a> MapManager<'a> {
-    fn create_element(
+    pub fn create_element(
         &mut self,
         element_meta_handle: &Handle<ElementMeta>,
         translation: &Vec2,
@@ -43,7 +46,7 @@
             },
         );
     }
-    fn create_layer(&mut self, name: String) {
+    pub fn create_layer(&mut self, name: String) {
         let entity = self.entities.create();
         let layer_index = self.spawned_map_meta.layer_names.len();
         self.spawned_map_meta.layer_names = self
@@ -73,7 +76,7 @@
             Transform::from_translation(Vec3::new(0.0, 0.0, z_depth_for_map_layer(layer_index))),
         );
     }
-    fn delete_layer(&mut self, layer_index: usize) {
+    pub fn delete_layer(&mut self, layer_index: usize) {
         let layer_count = self.spawned_map_meta.layer_names.len();
         let layers_to_decrement = layer_count - layer_index;
         self.spawned_map_meta.layer_names = self
@@ -107,7 +110,7 @@
             self.entities.kill(ent);
         });
     }
-    fn rename_layer(&mut self, layer_index: usize, name: &str) {
+    pub fn rename_layer(&mut self, layer_index: usize, name: &str) {
         self.spawned_map_meta.layer_names = self
             .spawned_map_meta
             .layer_names
@@ -118,15 +121,15 @@
             .map(|(i, n)| if i == layer_index { name.to_owned() } else { n })
             .collect();
     }
-    fn move_element(&mut self, entity: Entity, position: &Vec2) {
+    pub fn move_element(&mut self, entity: Entity, position: &Vec2) {
         let transform = self.transforms.get_mut(entity).unwrap();
         transform.translation.x = position.x;
         transform.translation.y = position.y;
     }
-    fn delete_element(&mut self, entity: Entity) {
+    pub fn delete_element(&mut self, entity: Entity) {
         self.entities.kill(entity);
     }
-    fn set_layer_tilemap(&mut self, layer_index: usize, tilemap: &Option<Handle<Atlas>>) {
+    pub fn set_layer_tilemap(&mut self, layer_index: usize, tilemap: &Option<Handle<Atlas>>) {
         if let Some((_, (tile_layer, _))) = self
             .entities
             .iter_with((&mut self.tile_layers, &self.spawned_map_layer_metas))
@@ -139,7 +142,7 @@
             }
         };
     }
-    fn set_tile(
+    pub fn set_tile(
         &mut self,
         layer_index: usize,
         position: UVec2,
@@ -194,7 +197,7 @@
                 });
         };
     }
-    fn swap_layer(&mut self, layer_index: usize, is_downward: bool) {
+    pub fn swap_layer(&mut self, layer_index: usize, is_downward: bool) {
         let origin_layer_index = layer_index;
         let other_layer_index = if is_downward {
             origin_layer_index + 1
@@ -218,8 +221,11 @@
             }
         }
     }
-    fn rename_map(&mut self, name: String) {
+    pub fn rename_map(&mut self, name: String) {
         self.spawned_map_meta.name = name.into();
+    }
+    pub fn get_size(&self) -> UVec2 {
+        self.spawned_map_meta.grid_size
     }
 }
 
@@ -251,20 +257,7 @@
                     map_manager.delete_element(*entity);
                 }
                 EditorInput::SetTilemap { layer, handle } => {
-<<<<<<< HEAD
-                    if let Some((_ent, (tile_layer, _))) = entities
-                        .iter_with((&mut tile_layers, &spawned_map_layer_metas))
-                        .find(|x| x.1.1.layer_idx == *layer as usize)
-                    {
-                        if let Some(handle) = handle {
-                            tile_layer.atlas = handle.clone();
-                        } else {
-                            tile_layer.atlas = default();
-                        }
-                    };
-=======
                     map_manager.set_layer_tilemap(*layer as usize, handle);
->>>>>>> 2f53f073
                 }
                 EditorInput::SetTile {
                     layer,
@@ -272,58 +265,7 @@
                     tilemap_tile_idx,
                     collision,
                 } => {
-<<<<<<< HEAD
-                    let layer = *layer as usize;
-                    let pos = *pos;
-
-                    if let Some((_ent, (tile_layer, _))) = entities
-                        .iter_with((&mut tile_layers, &spawned_map_layer_metas))
-                        .find(|x| x.1.1.layer_idx == layer)
-                    {
-                        if let Some(ent) = tile_layer.get(pos) {
-                            if let Some(idx) = tilemap_tile_idx.as_ref() {
-                                tiles.get_mut(ent).unwrap().idx = *idx;
-
-                                // TODO: technically setting the collision to empty should be
-                                // equivalent to removing the component, but it isn't working like
-                                // that right now.
-                                if *collision != TileCollisionKind::Empty {
-                                    tile_collisions.insert(ent, *collision);
-                                } else {
-                                    tile_collisions.remove(ent);
-                                }
-                            } else {
-                                entities.kill(ent);
-                                tile_layer.set(pos, None);
-                            }
-                        } else if let Some(idx) = tilemap_tile_idx {
-                            let ent = entities.create();
-                            tile_layer.set(pos, Some(ent));
-                            tiles.insert(
-                                ent,
-                                Tile {
-                                    idx: *idx,
-                                    ..default()
-                                },
-                            );
-
-                            // TODO: technically setting the collision to empty should be
-                            // equivalent to removing the component, but it isn't workidesired_keyng like
-                            // that right now.
-                            if *collision != TileCollisionKind::Empty {
-                                tile_collisions.insert(ent, *collision);
-                            } else {
-                                tile_collisions.remove(ent);
-                            }
-                        }
-
-                        commands.add(move |mut collision_world: CollisionWorld| {
-                            collision_world.update_tile(layer, pos);
-                        });
-                    };
-=======
                     map_manager.set_tile(*layer as usize, *pos, tilemap_tile_idx, *collision);
->>>>>>> 2f53f073
                 }
                 EditorInput::MoveLayer { layer, down } => {
                     map_manager.swap_layer(*layer as usize, *down)
@@ -331,7 +273,9 @@
                 EditorInput::RenameMap { name } => {
                     map_manager.rename_map(name.clone());
                 }
-                EditorInput::RandomizeTiles { width, height, tile_entities_per_y_per_x, element_entities_per_y_per_x } => {
+                EditorInput::RandomizeTiles { tile_layers, element_layers } => {
+                    let map_constructor = ShiftnanigansMapConstructor::new(map_manager.get_size(), tile_layers, element_layers);
+                    map_constructor.construct_map(&mut map_manager);
                 }
             }
         }
